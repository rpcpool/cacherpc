--- conflicted
+++ resolved
@@ -33,14 +33,9 @@
     Encoding, ProgramAccountsDb, Pubkey, Slot, SolanaContext,
 };
 
-<<<<<<< HEAD
-=======
 #[cfg(feature = "jsonparsed")]
 use solana_sdk::pubkey::Pubkey as SolanaPubkey;
 
-const REQUEST_TIMEOUT: Duration = Duration::from_secs(30);
-
->>>>>>> c0fa6a82
 #[derive(Serialize)]
 struct JsonRpcResponse<'a, T> {
     jsonrpc: &'a str,
